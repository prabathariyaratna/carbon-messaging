--- conflicted
+++ resolved
@@ -75,13 +75,9 @@
 
         <carbon.feature.plugin.version>2.0.0</carbon.feature.plugin.version>
 
-<<<<<<< HEAD
-        <carbon.messaging.version>1.0.2-SNAPSHOT</carbon.messaging.version>
-        <carbon.messaging.package.export.version>1.0.2-SNAPSHOT</carbon.messaging.package.export.version>
-=======
+
         <carbon.messaging.version>1.0.3-SNAPSHOT</carbon.messaging.version>
-        <carbon.messaging.package.export.version>1.0.1</carbon.messaging.package.export.version>
->>>>>>> 38993119
+        <carbon.messaging.package.export.version>1.0.3-SNAPSHOT</carbon.messaging.package.export.version>
 
         <!--following versions are used in the parent pom-->
         <wso2.maven.compiler.source>1.8</wso2.maven.compiler.source>
